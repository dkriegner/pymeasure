#
# This file is part of the PyMeasure package.
#
# Copyright (c) 2013-2023 PyMeasure Developers
#
# Permission is hereby granted, free of charge, to any person obtaining a copy
# of this software and associated documentation files (the "Software"), to deal
# in the Software without restriction, including without limitation the rights
# to use, copy, modify, merge, publish, distribute, sublicense, and/or sell
# copies of the Software, and to permit persons to whom the Software is
# furnished to do so, subject to the following conditions:
#
# The above copyright notice and this permission notice shall be included in
# all copies or substantial portions of the Software.
#
# THE SOFTWARE IS PROVIDED "AS IS", WITHOUT WARRANTY OF ANY KIND, EXPRESS OR
# IMPLIED, INCLUDING BUT NOT LIMITED TO THE WARRANTIES OF MERCHANTABILITY,
# FITNESS FOR A PARTICULAR PURPOSE AND NONINFRINGEMENT. IN NO EVENT SHALL THE
# AUTHORS OR COPYRIGHT HOLDERS BE LIABLE FOR ANY CLAIM, DAMAGES OR OTHER
# LIABILITY, WHETHER IN AN ACTION OF CONTRACT, TORT OR OTHERWISE, ARISING FROM,
# OUT OF OR IN CONNECTION WITH THE SOFTWARE OR THE USE OR OTHER DEALINGS IN
# THE SOFTWARE.
#

import logging

from pymeasure.instruments import Instrument, Channel
from pymeasure.instruments.validators import strict_range, strict_discrete_set

log = logging.getLogger(__name__)
log.addHandler(logging.NullHandler())


def get_process_generator_search(keyword, unit, type):
    """Generate a get_process method searching for keyword, stripping unit"""

    def selector(values):
        if keyword in values:
            try:
                return type(values[values.index(keyword) + 1].strip(unit))
            except (ValueError, IndexError):
                # Something went quite wrong if the keyword exists but the value doesn't
                return None
        else:
            # Wrong wavetype for this keyword
            return None

    return selector


class SignalChannel(Channel):
    output_enabled = Channel.control(
        "C{ch}:OUTPut?",
        "C{ch}:OUTPut %s",
        """Control whether the channel output is enabled (boolean).""",
        validator=strict_discrete_set,
        map_values=True,
        values={True: 'ON', False: 'OFF'},
        # Replace ON and OFF with True and False in both get and set
        get_process=lambda x: True if x[0].split(' ')[1] == 'ON' else False,
    )

    wavetype = Channel.control(
        "C{ch}:BSWV?",
        "C{ch}:BSWV WVTP,%s",
        """Control the type of waveform to be output.
        Options are: {'SINE', 'SQUARE', 'RAMP', 'PULSE', 'NOISE', 'ARB', 'DC', 'PRBS', 'IQ'}
        """,
        validator=strict_discrete_set,
        values=['SINE', 'SQUARE', 'RAMP', 'PULSE', 'NOISE', 'ARB', 'DC', 'PRBS', 'IQ'],
        get_process=lambda x: x[1],
    )

    frequency = Channel.control(
        "C{ch}:BSWV?",
        "C{ch}:BSWV FRQ,%g",
        """Control the frequency of waveform to be output in Hertz.
        Has no effect when WVTP is NOISE or DC.""",
        validator=strict_range,
        values=[0, 350e6],
        get_process=get_process_generator_search('FRQ', 'HZ', float),
        dynamic=True,
        check_set_errors=True,
    )

    amplitude = Channel.control(
        "C{ch}:BSWV?",
        "C{ch}:BSWV AMP,%g",
        """Control the amplitude of waveform to be output in volts peak-to-peak.
        Has no effect when WVTP is NOISE or DC.
        Max amplitude depends on offset, frequency, and load.
        Amplitude is also limited by the channel max output amplitude.""",
        validator=strict_range,
        values=[-5, 5],
        get_process=get_process_generator_search('AMP', 'V', float),
        dynamic=True,
        check_set_errors=True,
    )

    offset = Channel.control(
        "C{ch}:BSWV?",
        "C{ch}:BSWV OFST,%g",
        """Control the offset of waveform to be output in volts.
        Has no effect when WVTP is NOISE.
        Max offset depends on amplitude, frequency, and load.
        Offset is also limited by the channel max output amplitude.""",
        validator=strict_range,
        values=[-5, 5],
        get_process=get_process_generator_search('OFST', 'V', float),
        dynamic=True,
        check_set_errors=True,
    )

    max_output_amplitude = Channel.control(
        "C{ch}:BSWV?",
        "C{ch}:BSWV MAX_OUTPUT_AMP,%g",
        """Control the maximum output amplitude of the channel in volts peak to peak.""",
        validator=strict_range,
        values=[0, 20],
        get_process=get_process_generator_search('MAX_OUTPUT_AMP', 'V', float),
        dynamic=True,
    )


class TeledyneT3AFG(Instrument):
    """Represents the Teledyne T3AFG series of arbitrary waveform
    generator interface for interacting with the instrument.

    Initially targeting T3AFG80, some features may not be available on
    lower end models and features from higher end models are not
    included here initially.

    Future improvements (help welcomed):

    - Add other OUTPut related controls like Load and Polarity
    - Add other Basic Waveform related controls like Period
    - Add frequency ranges per model
    - Add channel coupling control

    .. code-block: python

<<<<<<< HEAD
       # Example assumes Ethernet (TCPIP) interface
       generator=TeledyneT3AFG('TCPIP0::xxx.xxx.xxx.xxx::pppp::SOCKET')
       generator.reset()
       generator.ch_1.wavetype='SINE'
       generator.ch_1.amplitude=2
       generator.ch_1.output_enabled=True

=======
        # Example assumes Ethernet (TCPIP) interface
        generator=TeledyneT3AFG('TCPIP0::xxx.xxx.xxx.xxx::pppp::SOCKET')
        generator.reset()
        generator.ch_1.wavetype='SINE'
        generator.ch_1.amplitude=2
        generator.ch_1.output_enabled=True
>>>>>>> 925947cc
    """

    ch_1 = Instrument.ChannelCreator(SignalChannel, 1)

    ch_2 = Instrument.ChannelCreator(SignalChannel, 2)

    def __init__(self, adapter, name="Teledyne T3AFG", **kwargs):
        super().__init__(
            adapter, name, includeSCPI=True,
            tcpip={'read_termination': '\n'},
            **kwargs
        )<|MERGE_RESOLUTION|>--- conflicted
+++ resolved
@@ -139,22 +139,12 @@
 
     .. code-block: python
 
-<<<<<<< HEAD
-       # Example assumes Ethernet (TCPIP) interface
-       generator=TeledyneT3AFG('TCPIP0::xxx.xxx.xxx.xxx::pppp::SOCKET')
-       generator.reset()
-       generator.ch_1.wavetype='SINE'
-       generator.ch_1.amplitude=2
-       generator.ch_1.output_enabled=True
-
-=======
         # Example assumes Ethernet (TCPIP) interface
         generator=TeledyneT3AFG('TCPIP0::xxx.xxx.xxx.xxx::pppp::SOCKET')
         generator.reset()
         generator.ch_1.wavetype='SINE'
         generator.ch_1.amplitude=2
         generator.ch_1.output_enabled=True
->>>>>>> 925947cc
     """
 
     ch_1 = Instrument.ChannelCreator(SignalChannel, 1)
